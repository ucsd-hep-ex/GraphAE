--- conflicted
+++ resolved
@@ -19,25 +19,12 @@
     pz = x[:,2]
     p = torch.sqrt(torch.square(px) + torch.square(py) + torch.square(pz))
     pt = torch.sqrt(torch.square(px) + torch.square(py))
-<<<<<<< HEAD
-    eta = arctanh(pz / (p + 10e-12))
-    phi = torch.atan(py / (px + 10e-12))
-    if True in torch.isnan(eta):
-        print("NAN in eta")
-    if True in torch.isnan(phi):
-        print("NAN in phi")
-    if True in torch.isnan(pz / p):
-        print("NAN in pz/p")
-    if True in torch.isnan(py / px):
-        print("NAN in py/px")
-=======
     eta = arctanh(pz / (p + 1e-12))
     phi = torch.atan(py / (px + 1e-12))
     ts = [px,py,pz,p,pt,eta,phi]
     for e in ts:
         if True in torch.isnan(e):
             raise ValueError('nan in get_ptetaphi')
->>>>>>> 202b461a
     mat = torch.stack((pt,eta,phi),dim=1)
     # center by pt centroid while accounting for torch geo batching
     n = torch_scatter.scatter(mat[:,1:3].clone() * mat[:,0,None].clone(), batch, dim=0, reduce='sum')
