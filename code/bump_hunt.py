--- conflicted
+++ resolved
@@ -17,11 +17,8 @@
 from pathlib import Path
 from sklearn import metrics
 import sys
-<<<<<<< HEAD
 import pyBumpHunter as BH
-=======
 import math
->>>>>>> 24d4f583
 
 def invariant_mass(jet1_e, jet1_px, jet1_py, jet1_pz, jet2_e, jet2_px, jet2_py, jet2_pz):
     """
@@ -350,14 +347,7 @@
              'truth_bit': proc_jets[:,5]}
         df = pd.DataFrame(d)
         return df
-    
-<<<<<<< HEAD
-    print("Plotting RnD set")
-    save_dir = osp.join(model_fname, 'rnd')
-    save_path = osp.join(output_dir,save_dir)
-    Path(save_path).mkdir(exist_ok=True) # make a subfolder
-    bb4 = GraphDataset('/anomalyvol/data/lead_2/rnd/', bb=4)
-=======
+
     # how many files to read
     max_files = 10000   # each file has 100 events (~240 jets)
     if box_num == 4:
@@ -377,7 +367,6 @@
     savedir = osp.join(model_fname, bb_name)
     Path(osp.join(output_dir,savedir)).mkdir(exist_ok=True) # make a subfolder
     bb = GraphDataset('/anomalyvol/data/lead_2/%s/'%bb_name, bb=box_num)
->>>>>>> 24d4f583
     torch.manual_seed(0) # consistency for random_split
     bb, ignore, ignore2 = random_split(bb, [num_files, ignore_files, 0])
     bb_loader = DataListLoader(bb)
@@ -386,31 +375,6 @@
         df = get_df(proc_jets)
         df.to_pickle(osp.join(output_dir,model_fname,bb_name,'df.pkl'))
     else:
-<<<<<<< HEAD
-        df = pd.read_pickle(osp.join(output_dir,model_fname,'rnd','df.pkl'))
-    #plot_reco_difference(input_fts, reco_fts, model_fname, 'bb4', save_path)  # plot reconstruction difference
-    bump_hunt(df, cuts, model_fname, model_num, use_sparseloss, 'rnd', save_path)  # plot bump hunts
-
-    num_files = int(10000 - (10000 * (1000000 - num_events) / 1000000)) # how many files to read
-    ignore_files = 10000 - num_files
-    for i, bb_name in enumerate(["bb0", "bb1", "bb2"]):
-        print("Plotting %s"%bb_name)
-        save_dir = osp.join(model_fname, bb_name)
-        save_path = osp.join(output_dir,save_dir)
-        Path(save_path).mkdir(exist_ok=True) # make a subfolder
-        bb = GraphDataset('/anomalyvol/data/lead_2/%s/'%bb_name, bb=i)
-        bb, ignore, ignore2 = random_split(bb, [num_files, ignore_files, 0])
-        bb_loader = DataListLoader(bb)
-        if not osp.isfile(osp.join(output_dir,model_fname,bb_name,'df.pkl')) or overwrite:
-            proc_jets, input_fts, reco_fts = process(bb_loader, num_events, model_fname, model_num, use_sparseloss, latent_dim) # colms: loss1, loss2, dijet_m, jet1_m, jet2_m
-            df = get_df(proc_jets)
-            df.to_pickle(osp.join(output_dir,model_fname,bb_name,'df.pkl'))
-        else:
-            df = pd.read_pickle(osp.join(output_dir,model_fname,bb_name,'df.pkl'))
-        #plot_reco_difference(input_fts, reco_fts, model_fname, bb_name, save_path)
-        bump_hunt(df, cuts, model_fname, model_num, use_sparseloss, bb_name, save_path)
-=======
         df = pd.read_pickle(osp.join(output_dir,model_fname,bb_name,'df.pkl'))
     #plot_reco_difference(input_fts, reco_fts, model_fname, bb_name, output_dir)
-    bump_hunt(df, cuts, model_fname, model_num, use_sparseloss, bb_name, output_dir)
->>>>>>> 24d4f583
+    bump_hunt(df, cuts, model_fname, model_num, use_sparseloss, bb_name, output_dir)